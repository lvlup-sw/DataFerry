--- conflicted
+++ resolved
@@ -24,11 +24,7 @@
         /// </summary>
         /// <param name="settings">The settings for the cache.</param>
         /// <exception cref="ArgumentNullException"></exception>""
-<<<<<<< HEAD
         public DistributedCache(IConnectionMultiplexer cache, IOptions<CacheSettings> settings)
-=======
-        public DistributedCache(ConnectionMultiplexer cache, CacheSettings settings)
->>>>>>> 003c4f28
         {
             ArgumentNullException.ThrowIfNull(cache);
             ArgumentNullException.ThrowIfNull(settings.ConnectionString);
